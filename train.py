"""
training the transformer on synthetic in-context regression task
"""

#%%

import torch
from tqdm import tqdm
import os
from datetime import datetime

from evals import ICLEvaluator
from models.model import AutoregressivePFN, bin_y_values, unbin_y_values
from models.model_config import ModelConfig
from samplers.tasks import RegressionSequenceDistribution
from samplers.tasks import DiscreteTaskDistribution, GaussianTaskDistribution

device = 'cuda' if torch.cuda.is_available() else 'mps' if torch.backends.mps.is_available() else 'cpu'
#%%

import numpy as np
def train_logarithmic_checkpoints(training_steps:int, n_checkpoints:int):
    """
    Build checkpoint indices C = C_linear ∪ C_log per appendix A.4.

    - C_linear = {0, 100, 200, ..., T}  (mapped to 0-based steps, so T -> T-1)
    - C_log    = { floor(T^(j/(N-1))) : j = 0, 1, ..., N-1 }  (also mapped to ≤ T-1)

    Returns a set of step indices in [0, training_steps-1].
    """
    T = int(training_steps)
    N = int(max(1, n_checkpoints))

    # Linear checkpoints every 100 steps, include 0 and T (map T to T-1 for 0-based loop)
    linear_raw = np.arange(0, T + 1, 10000, dtype=int)
    linear_mapped = {min(int(s), T - 1) for s in linear_raw} if T > 0 else {0}

    # Logarithmically spaced checkpoints: floor(T^(j/(N-1))) for j in [0, N-1]
    if N == 1:
        log_raw = np.array([T], dtype=int)
    else:
        # Using logspace to implement T^(j/(N-1)) = 10^{log10(T) * j/(N-1)}
        log_raw = np.floor(np.logspace(0, np.log10(T), num=N)).astype(int)
    log_mapped = {min(int(s), T - 1) for s in log_raw} if T > 0 else {0}

    checkpoint_steps_set = linear_mapped.union(log_mapped)
    checkpoint_steps_set = sorted(list(checkpoint_steps_set))
    return checkpoint_steps_set

#%%
def train(config: ModelConfig, training_config: dict, print_model_dimensionality: bool = False):
    """
    Initialise and train an InContextRegressionTransformer model, tracking
    various metrics.

    If logarithmic_checkpoints is True, the checkpoints will be saved at logarithmic intervals for the first 20% of training.
    """
    
    # Pre-compute checkpoint steps if using logarithmic checkpoints
    checkpoint_steps_set = None
    if training_config.get('n_checkpoints') is not None and training_config.get('logarithmic_checkpoints', False):
        checkpoint_steps_set = train_logarithmic_checkpoints(training_config['training_steps'], training_config['n_checkpoints'])

    # model initialisation
    print("initialising model")
    # Determine device for this training run (allows per-process GPU assignment)
    run_device = training_config.get('device', device)
    if run_device.startswith('cuda') and not torch.cuda.is_available():
        run_device = 'cpu'
    model = AutoregressivePFN(config).to(run_device)    
    # model = torch.compile(model)
    model.train()

    if print_model_dimensionality:
        total_params = sum(p.numel() for p in model.parameters())
        print(f"Total number of parameters: {total_params:,}")

    # initialise 'pretraining' data source (for training on fixed task set)
    print("initialising data (pretrain)")
    pretrain_dist = RegressionSequenceDistribution(
        task_distribution=DiscreteTaskDistribution(
            num_tasks=training_config['num_tasks'],
            task_size=training_config['task_size'],
        ),
        noise_variance=training_config['noise_var'],
    ).to(run_device)

    # initialise 'true' data source (for evaluation, including unseen tasks)
    print("initialising data (true)")
    true_dist = RegressionSequenceDistribution(
        task_distribution=GaussianTaskDistribution(
            task_size=training_config['task_size'],
        ),
        noise_variance=training_config['noise_var'],
    ).to(run_device)

    # save task distributions for reproducibility/inspection
    run_id = datetime.now().strftime("%Y%m%d_%H%M%S")
    checkpoints_dir = os.path.join(os.path.dirname(__file__), 'checkpoints')
    os.makedirs(checkpoints_dir, exist_ok=True)
    pretrain_td_path = os.path.join(
        checkpoints_dir,
        f"{run_id}_pretrain_discrete_{training_config['num_tasks']}tasks_{training_config['task_size']}d.pt",
    )
    true_td_path = os.path.join(
        checkpoints_dir,
        f"{run_id}_true_gaussian_{training_config['task_size']}d.pt",
    )
    pretrain_dist.task_distribution.save(pretrain_td_path)
    true_dist.task_distribution.save(true_td_path)

    # initialise evaluations
    print("initialising evaluator")
    # evaluator = ICLEvaluator(
    #     pretrain_dist=pretrain_dist,
    #     true_dist=true_dist,
    #     max_examples=training_config['num_examples'],
    #     eval_batch_size=training_config['eval_batch_size'],
    # )
    # initialise torch optimiser
    print("initialising optimiser and scheduler")
    optimizer = torch.optim.Adam(
        model.parameters(),
        lr=training_config['learning_rate'], # unused, overwritten by scheduler
    )
    scheduler = torch.optim.lr_scheduler.OneCycleLR(
        optimizer=optimizer,
        max_lr=training_config['learning_rate'],
        anneal_strategy='linear',
        total_steps=training_config['training_steps'],
        pct_start=0.50,
        div_factor=training_config['training_steps'] / 2 - 1,
        final_div_factor=training_config['training_steps'] / 2 - 1,
        cycle_momentum=False, # N/A, but required to avoid error
    )

    # training loop
    print("starting training loop")
    for step in tqdm(range(training_config['training_steps']), desc="training..."):
        # training step
        xs, ys = pretrain_dist.get_batch(
            num_examples=training_config['num_examples'],
            batch_size=training_config['batch_size'],
        )
        
        # Convert continuous y values to discrete bin indices for training
        y_bins = bin_y_values(ys, y_min=config.y_min, y_max=config.y_max, n_bins=config.d_vocab)  # [batch, num_examples] 
        
        logits = model(xs, ys) # note: forward loop uses ys, but we train on y_bins
        # Only compute loss on even indices (where we predict y)
        # logits shape: [batch, 2*num_examples, d_vocab]
        # y_bins shape: [batch, num_examples]
        y_pred_logits = logits[:, 0::2]  # predictions at even indices [batch, num_examples, d_vocab]
        # Reshape for cross-entropy loss
        y_pred_flat = y_pred_logits.view(-1, config.d_vocab)  # [batch*num_examples, d_vocab]
        y_bins_flat = y_bins.view(-1)  # [batch*num_examples]
        
        loss = torch.nn.functional.cross_entropy(y_pred_flat, y_bins_flat)
        optimizer.zero_grad(set_to_none=True)
        loss.backward()
        optimizer.step()
        scheduler.step()

        # log some metrics to stdout
        if step % training_config['print_loss_interval'] == 0:
            tqdm.write(f"step {step} loss:")
            tqdm.write(f"  {'batch/loss':<30}: {loss.item():.2f}")

<<<<<<< HEAD
        if training_config['n_checkpoints'] is not None:
            if training_config.get('logarithmic_checkpoints', False):
                if step in checkpoint_steps_set:
                    model.save(os.path.join(checkpoints_dir, f"{run_id}_model_step_{step}.pt"))
=======
        if training_config.get('n_checkpoints') is not None:
            if training_config.get('logarithmic_checkpoints', False):
                if step == 0:  # Compute checkpoint steps once at the beginning
                    checkpoint_steps_set = train_logarithmic_checkpoints(training_config['training_steps'], training_config['n_checkpoints'])
                    globals()['checkpoint_steps_set'] = checkpoint_steps_set  # Store for reuse
                
                if step in globals().get('checkpoint_steps_set', set()):
                    model.save(os.path.join(checkpoints_dir, f"{run_id}_model_{training_config['num_tasks']}tasks_step_{step}.pt"))
>>>>>>> 9671f3fa
            else:
                checkpoint_interval = training_config['training_steps'] // training_config['n_checkpoints']
                if step % checkpoint_interval == 0:
                    model.save(os.path.join(checkpoints_dir, f"{run_id}_model_{training_config['num_tasks']}tasks_step_{step}.pt"))

    return run_id, model, checkpoints_dir

#%%
if __name__ == "__main__":
    # Model architecture config
    model_config = ModelConfig(
        d_model=64,
        d_x=2,
        d_y=1,
        n_layers=2,
        n_heads=2,
        d_mlp=4 * 64,
        d_vocab=64,
        n_ctx=128,  # 2 * num_examples
        y_min=-6.0,
        y_max=6.0,
    )
    
    # Training hyperparameters
    training_config = {
        'device': 'cuda',
        'task_size': 2,
        'num_tasks': 2,
        'noise_var': .25,
        'num_examples': 64,
        'learning_rate': 0.003,
        'training_steps': 1000,
        'batch_size': 1024,
        'eval_batch_size': 1024,
        'print_loss_interval': 100,
        'print_metrics_interval': 1000,
        'n_checkpoints': 10,
        'logarithmic_checkpoints': True,
    }
    
    run_id, model, checkpoints_dir = train(model_config, training_config, print_model_dimensionality=True)


# %%<|MERGE_RESOLUTION|>--- conflicted
+++ resolved
@@ -166,21 +166,10 @@
             tqdm.write(f"step {step} loss:")
             tqdm.write(f"  {'batch/loss':<30}: {loss.item():.2f}")
 
-<<<<<<< HEAD
         if training_config['n_checkpoints'] is not None:
             if training_config.get('logarithmic_checkpoints', False):
                 if step in checkpoint_steps_set:
                     model.save(os.path.join(checkpoints_dir, f"{run_id}_model_step_{step}.pt"))
-=======
-        if training_config.get('n_checkpoints') is not None:
-            if training_config.get('logarithmic_checkpoints', False):
-                if step == 0:  # Compute checkpoint steps once at the beginning
-                    checkpoint_steps_set = train_logarithmic_checkpoints(training_config['training_steps'], training_config['n_checkpoints'])
-                    globals()['checkpoint_steps_set'] = checkpoint_steps_set  # Store for reuse
-                
-                if step in globals().get('checkpoint_steps_set', set()):
-                    model.save(os.path.join(checkpoints_dir, f"{run_id}_model_{training_config['num_tasks']}tasks_step_{step}.pt"))
->>>>>>> 9671f3fa
             else:
                 checkpoint_interval = training_config['training_steps'] // training_config['n_checkpoints']
                 if step % checkpoint_interval == 0:
